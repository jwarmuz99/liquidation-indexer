--- conflicted
+++ resolved
@@ -296,44 +296,7 @@
     });
     return;
   }
-
-<<<<<<< HEAD
-=======
-  if (asset) {
-    try {
-      const tokenMetadata = await context.effect(getTokenDetails, {
-        tokenAddress: asset,
-        chainId: event.chainId,
-      });
-      context.Token.set({
-        id: `${event.chainId}_${asset}`,
-        chainId: event.chainId,
-        name: tokenMetadata.name,
-        symbol: tokenMetadata.symbol,
-        decimals: tokenMetadata.decimals,
-      });
-    } catch (error) {
-      context.log.error(`Failed to fetch Euler token metadata ${asset}`, {
-        tokenAddress: asset,
-        chainId: event.chainId,
-        err: error,
-      });
-        return;
-      }
-  }
-
-  const entity: EulerFactory_ProxyCreated = {
-    id: event.params.proxy,
-    chainId: event.chainId,
-    timestamp: BigInt(event.block.timestamp),
-    asset: asset,
-    upgradeable: event.params.upgradeable,
-    implementation: event.params.implementation,
-    trailingData: event.params.trailingData,
-  };
-
-  context.EulerFactory_ProxyCreated.set(entity);
->>>>>>> e2ddcbee
+  
 });
 
 EulerFactory.ProxyCreated.contractRegister(async ({ event, context }) => {
@@ -358,11 +321,7 @@
     return;
   }
 
-<<<<<<< HEAD
   const collateralVault = await context.EVaultDetails.get(`${event.chainId}_${event.params.collateral}`);
-=======
-  const collateralVault = await context.EulerFactory_ProxyCreated.get(`${event.chainId}_${event.params.collateral}`);
->>>>>>> e2ddcbee
   if (!collateralVault?.asset) {
     context.log.error("Missing collateral vault metadata", {
       collateralVault: event.params.collateral,
@@ -371,11 +330,7 @@
     return;
   }
 
-<<<<<<< HEAD
   const debtVault = await context.EVaultDetails.get(`${event.chainId}_${event.srcAddress}`);
-=======
-  const debtVault = await context.EulerFactory_ProxyCreated.get(`${event.chainId}_${event.srcAddress}`);
->>>>>>> e2ddcbee
   if (!debtVault?.asset) {
     context.log.error("Missing debt vault metadata", {
       vaultAddress: event.srcAddress,
@@ -401,14 +356,7 @@
     blockNumber: BigInt(event.block.number),
   });
 
-<<<<<<< HEAD
   const collateralToken = await context.Token.get(`${event.chainId}_${collateralVault.asset}`);
-=======
-  const collateralAsset = collateralVault.asset;
-  const debtAsset = debtVault.asset;
-
-  const collateralToken = await context.Token.get(`${event.chainId}_${collateralAsset}`);
->>>>>>> e2ddcbee
   if (!collateralToken) {
     context.log.error("Collateral token not loaded", {
       tokenAddress: collateralVault.asset,
@@ -417,11 +365,7 @@
     return;
   }
 
-<<<<<<< HEAD
   const debtToken = await context.Token.get(`${event.chainId}_${debtVault.asset}`);
-=======
-  const debtToken = await context.Token.get(`${event.chainId}_${debtAsset}`);
->>>>>>> e2ddcbee
   if (!debtToken) {
     context.log.error("Debt token not loaded", {
       tokenAddress: debtVault.asset,
